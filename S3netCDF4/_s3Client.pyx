--- conflicted
+++ resolved
@@ -281,18 +281,15 @@
         """
            Create a bucket on S3 storage
         """
-<<<<<<< HEAD
-        # full url for error reporting
-        full_url = urljoin(self._url, bucket_name, object_name)
-=======
->>>>>>> 8d867bd6
+        # full url for error reporting
+        full_url = urljoin(self._url, bucket_name, object_name)
         # check the bucket exists
         if not self._s3_client.bucket_exists(bucket_name):
             try:
                 self._s3_client.make_bucket(bucket_name)
             except BaseException:
-                raise s3IOException("Error: " + bucket_name + " cannot create bucket.")
-
+                raise s3IOException("Error: " + full_url + " cannot create bucket.")
+              
 
     def write(self, bucket_name, object_name):
         """
